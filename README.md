--- conflicted
+++ resolved
@@ -55,12 +55,9 @@
 initialization. Works only if __db__ is a string. Defaults to false.
 * __decolorize:__ Will remove color attributes from the log entry message,
 defaults to false.
-<<<<<<< HEAD
 * __leaveConnectionOpen:__ Will leave MongoClient connected after transport shut down.
-=======
 * __metaKey:__ Configure which key is used to store metadata in the logged info object.
 Defaults to `'metadata'` to remain compatible with the [metadata format](https://github.com/winstonjs/logform/blob/master/examples/metadata.js)
->>>>>>> 4a257aca
 * __expireAfterSeconds:__ Seconds before the entry is removed. Works only if __capped__ is not set.
 
 *Metadata:* Logged as a native JSON object in 'meta' property.
